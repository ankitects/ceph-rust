// Copyright 2017 LambdaStack All rights reserved.
//
// Licensed under the Apache License, Version 2.0 (the "License");
// you may not use this file except in compliance with the License.
// You may obtain a copy of the License at
//
// http://www.apache.org/licenses/LICENSE-2.0
//
// Unless required by applicable law or agreed to in writing, software
// distributed under the License is distributed on an "AS IS" BASIS,
// WITHOUT WARRANTIES OR CONDITIONS OF ANY KIND, either express or implied.
// See the License for the specific language governing permissions and
// limitations under the License.
extern crate serde_json;

use crate::ceph_version::CephVersion;
use serde_json::error::Error as SerdeJsonError;
use std::error::Error as StdError;
use std::ffi::{IntoStringError, NulError};
use std::io::Error;
use std::num::ParseIntError;
use std::string::FromUtf8Error;
use std::{fmt, str::ParseBoolError};
use uuid::Error as UuidError;

extern crate nix;

/// Custom error handling for the library
#[derive(Debug)]
pub enum RadosError {
    FromUtf8Error(FromUtf8Error),
    NulError(NulError),
    Error(String),
    IoError(Error),
    ApiError(nix::errno::Errno),
    IntoStringError(IntoStringError),
    ParseIntError(ParseIntError),
    ParseBoolError(ParseBoolError),
    UuidError(UuidError),
    SerdeError(SerdeJsonError),
    /// This should be the minimum version and the current version
    MinVersion(CephVersion, CephVersion),
    Parse(String),
}

pub type RadosResult<T> = Result<T, RadosError>;

impl fmt::Display for RadosError {
    fn fmt(&self, f: &mut fmt::Formatter) -> fmt::Result {
        match *self {
            RadosError::FromUtf8Error(ref e) => f.write_str(&e.to_string()),
            RadosError::NulError(ref e) => f.write_str(&e.to_string()),
            RadosError::Error(ref e) => f.write_str(&e),
            RadosError::IoError(ref e) => f.write_str(&e.to_string()),
            RadosError::ApiError(ref e) => e.fmt(f),
            RadosError::IntoStringError(ref e) => f.write_str(&e.to_string()),
            RadosError::UuidError(ref e) => f.write_str(&e.to_string()),
            RadosError::ParseBoolError(ref e) => f.write_str(&e.to_string()),
            RadosError::ParseIntError(ref e) => f.write_str(&e.to_string()),
            RadosError::SerdeError(ref e) => f.write_str(&e.to_string()),
            RadosError::MinVersion(ref _min, ref _current_version) => {
                f.write_str("Ceph version is too low")
            }
            RadosError::Parse(ref _input) => f.write_str("An error occurred during parsing"),
        }
    }
}

impl StdError for RadosError {
    fn source(&self) -> Option<&(dyn StdError + 'static)> {
        match *self {
            RadosError::FromUtf8Error(ref e) => e.source(),
            RadosError::NulError(ref e) => e.source(),
            RadosError::Error(ref _e) => None,
            RadosError::IoError(ref e) => e.source(),
            RadosError::ApiError(ref e) => e.source(),
            RadosError::IntoStringError(ref e) => e.source(),
            RadosError::UuidError(ref e) => e.source(),
            RadosError::ParseBoolError(ref e) => e.source(),
            RadosError::ParseIntError(ref e) => e.source(),
            RadosError::SerdeError(ref e) => e.source(),
            RadosError::MinVersion(ref _min, ref _current_version) => None,
            RadosError::Parse(ref _input) => None,
        }
    }
}

<<<<<<< HEAD
impl StdError for RadosError {
    fn source(&self) -> Option<&(dyn StdError + 'static)> {
        match *self {
            RadosError::FromUtf8Error(ref e) => e.source(),
            RadosError::NulError(ref e) => e.source(),
            RadosError::Error(ref _e) => None,
            RadosError::IoError(ref e) => e.source(),
            RadosError::ApiError(ref e) => e.source(),
            RadosError::IntoStringError(ref e) => e.source(),
            RadosError::UuidError(ref e) => e.source(),
            RadosError::ParseBoolError(ref e) => e.source(),
            RadosError::ParseIntError(ref e) => e.source(),
            RadosError::SerdeError(ref e) => e.source(),
            RadosError::MinVersion(ref _min, ref _current_version) => None,
            RadosError::Parse(ref _input) => None,
        }
    }
}

=======
>>>>>>> 680ec054
impl RadosError {
    /// Create a new RadosError with a String message
    pub fn new(err: String) -> RadosError {
        RadosError::Error(err)
    }
}

impl From<UuidError> for RadosError {
    fn from(err: UuidError) -> RadosError {
        RadosError::UuidError(err)
    }
}

impl From<ParseBoolError> for RadosError {
    fn from(err: ParseBoolError) -> RadosError {
        RadosError::ParseBoolError(err)
    }
}

impl From<ParseIntError> for RadosError {
    fn from(err: ParseIntError) -> RadosError {
        RadosError::ParseIntError(err)
    }
}

impl From<SerdeJsonError> for RadosError {
    fn from(err: SerdeJsonError) -> RadosError {
        RadosError::SerdeError(err)
    }
}

impl From<NulError> for RadosError {
    fn from(err: NulError) -> RadosError {
        RadosError::NulError(err)
    }
}

impl From<FromUtf8Error> for RadosError {
    fn from(err: FromUtf8Error) -> RadosError {
        RadosError::FromUtf8Error(err)
    }
}
impl From<IntoStringError> for RadosError {
    fn from(err: IntoStringError) -> RadosError {
        RadosError::IntoStringError(err)
    }
}
impl From<Error> for RadosError {
    fn from(err: Error) -> RadosError {
        RadosError::IoError(err)
    }
}
impl From<i32> for RadosError {
    fn from(err: i32) -> RadosError {
        RadosError::ApiError(nix::errno::Errno::from_i32(-err))
    }
}<|MERGE_RESOLUTION|>--- conflicted
+++ resolved
@@ -85,28 +85,6 @@
     }
 }
 
-<<<<<<< HEAD
-impl StdError for RadosError {
-    fn source(&self) -> Option<&(dyn StdError + 'static)> {
-        match *self {
-            RadosError::FromUtf8Error(ref e) => e.source(),
-            RadosError::NulError(ref e) => e.source(),
-            RadosError::Error(ref _e) => None,
-            RadosError::IoError(ref e) => e.source(),
-            RadosError::ApiError(ref e) => e.source(),
-            RadosError::IntoStringError(ref e) => e.source(),
-            RadosError::UuidError(ref e) => e.source(),
-            RadosError::ParseBoolError(ref e) => e.source(),
-            RadosError::ParseIntError(ref e) => e.source(),
-            RadosError::SerdeError(ref e) => e.source(),
-            RadosError::MinVersion(ref _min, ref _current_version) => None,
-            RadosError::Parse(ref _input) => None,
-        }
-    }
-}
-
-=======
->>>>>>> 680ec054
 impl RadosError {
     /// Create a new RadosError with a String message
     pub fn new(err: String) -> RadosError {
